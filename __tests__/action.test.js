const fs = require('fs');
const path = require('path');
const yaml = require('js-yaml');

<<<<<<< HEAD
describe('AWS WAF Temp Access Action', () => {
=======
describe('aws-waf-temp-access', () => {
>>>>>>> 5c40fad4
  test('action.yml should have correct structure', () => {
    const actionPath = path.join(__dirname, '..', 'action.yml');
    expect(fs.existsSync(actionPath)).toBe(true);
    
    const actionContent = fs.readFileSync(actionPath, 'utf8');
    const action = yaml.load(actionContent);
    
    // Check required fields
    expect(action.name).toBe('aws-waf-temp-access');
    expect(action.description).toBeDefined();
    expect(action.runs).toBeDefined();
    expect(action.runs.using).toBe('node20');
    expect(action.runs.main).toBe('dist/index.js');
    expect(action.runs.post).toBe('dist/cleanup.js');
    
    // Check required inputs
    expect(action.inputs.id).toBeDefined();
    expect(action.inputs.id.required).toBe(true);
    expect(action.inputs.name).toBeDefined();
    expect(action.inputs.name.required).toBe(true);
    expect(action.inputs.scope).toBeDefined();
    expect(action.inputs.scope.required).toBe(true);
    expect(action.inputs.region).toBeDefined();
    expect(action.inputs.region.required).toBe(true);
  });

  test('dist files should exist', () => {
    const mainPath = path.join(__dirname, '..', 'dist', 'index.js');
    const cleanupPath = path.join(__dirname, '..', 'dist', 'cleanup.js');
    
    expect(fs.existsSync(mainPath)).toBe(true);
    expect(fs.existsSync(cleanupPath)).toBe(true);
    
    // Check file sizes are reasonable (should be bundled)
    const mainStats = fs.statSync(mainPath);
    const cleanupStats = fs.statSync(cleanupPath);
    
    expect(mainStats.size).toBeGreaterThan(1000000); // At least 1MB (bundled)
    expect(cleanupStats.size).toBeGreaterThan(1000000); // At least 1MB (bundled)
  });

  test('package.json should have correct dependencies', () => {
    const packagePath = path.join(__dirname, '..', 'package.json');
    const packageContent = JSON.parse(fs.readFileSync(packagePath, 'utf8'));
    
    // Check required dependencies
    expect(packageContent.dependencies['@actions/core']).toBeDefined();
    expect(packageContent.dependencies['@aws-sdk/client-wafv2']).toBeDefined();
    expect(packageContent.dependencies['axios']).toBeDefined();
    
    // Check dev dependencies
    expect(packageContent.devDependencies['@vercel/ncc']).toBeDefined();
  });
});<|MERGE_RESOLUTION|>--- conflicted
+++ resolved
@@ -2,11 +2,8 @@
 const path = require('path');
 const yaml = require('js-yaml');
 
-<<<<<<< HEAD
-describe('AWS WAF Temp Access Action', () => {
-=======
+
 describe('aws-waf-temp-access', () => {
->>>>>>> 5c40fad4
   test('action.yml should have correct structure', () => {
     const actionPath = path.join(__dirname, '..', 'action.yml');
     expect(fs.existsSync(actionPath)).toBe(true);
